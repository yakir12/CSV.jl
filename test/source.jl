--- conflicted
+++ resolved
@@ -328,9 +328,6 @@
     names(CSV.read(fn))[1] == :Julia
     gc(); gc()
     rm(fn)
-<<<<<<< HEAD
-end
-=======
 end
 
 # CSV with header and no data is treated the same as an empty buffer with header supplied
@@ -338,5 +335,4 @@
 df2 = CSV.read(IOBuffer(""); header=["a", "b", "c"])
 @test size(df1) == (0, 3)
 @test size(df2) == (0, 3)
-@test df1 == df2
->>>>>>> ee7677e7
+@test df1 == df2